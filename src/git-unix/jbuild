--- conflicted
+++ resolved
@@ -3,8 +3,4 @@
 (library
  ((name        git_unix)
   (public_name git-unix)
-<<<<<<< HEAD
-  (libraries   (git camlzip digestif.c logs.fmt lwt.unix))))
-=======
-  (libraries   (git conduit-lwt-unix git-http cohttp-lwt-unix nocrypto))))
->>>>>>> f871d04d
+  (libraries   (git camlzip digestif.c logs.fmt lwt.unix))))