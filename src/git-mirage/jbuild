--- conflicted
+++ resolved
@@ -4,8 +4,4 @@
  ((name        git_mirage)
   (public_name git-mirage)
   (libraries   (git mirage-flow-lwt mirage-fs-lwt mirage-channel-lwt
-<<<<<<< HEAD
-                mirage-conduit mirage-http mirage-fs-unix git-http decompress digestif.ocaml))))
-=======
-                mirage-conduit mirage-http git-http))))
->>>>>>> f871d04d
+                mirage-conduit mirage-http git-http decompress digestif.ocaml))))